--- conflicted
+++ resolved
@@ -48,33 +48,6 @@
 }
 
 
-<<<<<<< HEAD
-# env = SawyerPushAndReachXYEnv()
-# env = SawyerPushAndReachXYZEnv()
-env = SawyerDoorHookEnv(
-    # goal_low=(-0.1, 0.525, 0.05, 0),
-    # goal_high=(0.0, 0.65, .075, 0.523599),
-    # hand_low=(-0.1, 0.525, 0.05),
-    # hand_high=(0., 0.65, .075),
-    # max_angle=0.523599,
-    # xml_path='sawyer_xyz/sawyer_door_pull_hook_30.xml',
-
-    goal_low=(-0.1, 0.4, 0.1, 0),
-    goal_high=(0.05, 0.65, .25, .93),
-    hand_low=(-0.1, 0.4, 0.1),
-    hand_high=(0.05, 0.65, .25),
-    max_angle=.93,
-    xml_path='sawyer_xyz/sawyer_door_pull_hook.xml',
-    reset_free=True,
-)
-# env = SawyerReachXYEnv()
-# env = SawyerReachXYZEnv()
-# env = SawyerPickAndPlaceEnv()
-# env = SawyerPushAndReachXYDoublePuckEnv()
-# env = SawyerPushAndReachXYZDoublePuckEnv()
-# env = gym.make('SawyerDoorPullEnv-v0')
-
-=======
 import gym
 import multiworld
 import pygame
@@ -92,7 +65,6 @@
 #     reset_free=False,
 # )
 env = SawyerReachXYEnv()
->>>>>>> efb1b9e1
 NDIM = env.action_space.low.size
 lock_action = False
 obs = env.reset()
@@ -123,15 +95,8 @@
             elif new_action is not None:
                 action[:3] = new_action[:3]
             else:
-<<<<<<< HEAD
-                action = np.zeros(10)
-    obs, reward, _, info = env.step(action[:NDIM])
-    print(env.data.qpos[-1])
-    env.render()
-=======
                 action = np.zeros(3)
     env.step(action[:2])
->>>>>>> efb1b9e1
     if done:
         obs = env.reset()
     env.render()