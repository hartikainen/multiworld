--- conflicted
+++ resolved
@@ -414,27 +414,6 @@
         )
 
     )
-<<<<<<< HEAD
-    register(
-        id='SawyerPickupEnvYZEasy-v0',
-        entry_point='multiworld.envs.mujoco.sawyer_xyz'
-                    '.sawyer_pick_and_place:SawyerPickAndPlaceEnvYZ',
-        tags={
-            'git-commit-hash': '30f23f7',
-            'author': 'steven',
-        },
-        kwargs=dict(
-            hand_low=(-0.1, 0.55, 0.05),
-            hand_high=(0.0, 0.65, 0.13),
-            action_scale=0.02,
-            hide_goal_markers=True,
-            num_goals_presampled=500,
-
-            p_obj_in_hand=.75,
-        )
-    )
-=======
->>>>>>> 34597710
 
     register(
         id='SawyerPickupWideResetFreeEnv-v0',
