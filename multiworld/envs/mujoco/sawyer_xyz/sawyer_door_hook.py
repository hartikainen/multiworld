--- conflicted
+++ resolved
@@ -189,11 +189,7 @@
 
     def _set_hand_pos(self, pos):
         for _ in range(10):
-<<<<<<< HEAD
-            self.data.set_mocap_pos('mocap', np.array([-.05, .635,  .225]))
-=======
             self.data.set_mocap_pos('mocap', pos)
->>>>>>> efb1b9e1
             self.data.set_mocap_quat('mocap', np.array([1, 0, 1, 0]))
             self.do_simulation(None, self.frame_skip)
     @property
