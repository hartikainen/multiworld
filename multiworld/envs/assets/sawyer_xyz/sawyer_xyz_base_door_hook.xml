--- conflicted
+++ resolved
@@ -54,13 +54,8 @@
             <body name="right_l0" pos="0 0 0.08">
                 <inertial pos="0.024366 0.010969 0.14363" quat="0.894823 0.00899958 -0.170275 0.412573" mass="5.3213" diaginertia="0.0651588 0.0510944 0.0186218" />
                 <joint name="right_j0" pos="0 0 0" axis="0 0 1" limited="true" range="-1.5 1.5" damping="10"/>
-<<<<<<< HEAD
-                <geom type="mesh" contype="0" conaffinity="0" group="1" rgba="0.5 0.1 0.1 1" mesh="l0" />
-                <geom size="0.07" pos="0.08 0 0.23" rgba="0.5 0.1 0.1 0" />
-=======
                 <geom type="mesh" contype="0" conaffinity="0" group="1" rgba="0.7 0.0 0.0 1" mesh="l0" />
                 <geom size="0.07" pos="0.08 0 0.23" rgba="0.7 0.0 0.0 0" />
->>>>>>> efb1b9e1
                 <body name="head" pos="0 0 0.2965">
                     <inertial pos="0.0053207 -2.6549e-05 0.1021" quat="0.999993 7.08405e-05 -0.00359857 -0.000626247" mass="1.5795" diaginertia="0.0118334 0.00827089 0.00496574" />
                     <!-- <joint name="head_pan" pos="0 0 0" axis="0 0 1" limited="true" range="-5.0952 0.9064" damping="10"/> -->
@@ -121,13 +116,8 @@
                                     <body name="right_l6" pos="0 -0.11 0.1053" quat="0.0616248 0.06163 -0.704416 0.704416">
                                         <inertial pos="-8.0726e-06 0.0085838 -0.0049566" quat="0.479044 0.515636 -0.513069 0.491322" mass="0.3292" diaginertia="0.000360258 0.000311068 0.000214974" />
                                         <joint name="right_j6" pos="0 0 0" axis="0 0 1" limited="true" range="-0.01 0.01" damping="10"/>
-<<<<<<< HEAD
-                                        <geom type="mesh" contype="4" conaffinity="2" group="1" rgba="0.5 0.1 0.1 1" mesh="l6" />
-                                        <geom size="0.055 0.025" pos="0 0.015 -0.01" type="cylinder" rgba="0.5 0.1 0.1 0" />
-=======
                                         <geom type="mesh" contype="2" conaffinity="2" group="1" rgba="0.7 0.0 0.0 1" mesh="l6" />
                                         <geom size="0.055 0.025" pos="0 0.015 -0.01" type="cylinder" rgba="0.7 0.0 0.0 0" />
->>>>>>> efb1b9e1
                                         <body name="right_hand" pos="0 0 0.0245" quat="0.707107 0 0 0.707107">
                                             <inertial pos="1e-08 1e-08 1e-08" quat="0.820473 0.339851 -0.17592 0.424708" mass="1e-08" diaginertia="1e-08 1e-08 1e-08" />
                                             <geom size="0.035 0.015" pos="0 0 0.02" type="cylinder" rgba="0.2 0.2 0.2 0"/>
